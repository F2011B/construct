--- conflicted
+++ resolved
@@ -1,74 +1,74 @@
-<<<<<<< HEAD
-from .py3compat import int2byte
+import six
+from construct.lib.py3compat import int2byte
 
 
-def int_to_bin(number, width=32):
-    r"""
-    Convert an integer into its binary representation in a bytes object.
-    Width is the amount of bits to generate. If width is larger than the actual
-    amount of bits required to represent number in binary, sign-extension is
-    used. If it's smaller, the representation is trimmed to width bits.
-    Each "bit" is either '\x00' or '\x01'. The MSBit is first.
+_bits = six.b("\x00\x01")
+if six.PY3:
+    def int_to_bin(number, width = 32):
+        r"""
+        Convert an integer into its binary representation in a bytes object.
+        Width is the amount of bits to generate. If width is larger than the actual
+        amount of bits required to represent number in binary, sign-extension is
+        used. If it's smaller, the representation is trimmed to width bits.
+        Each "bit" is either '\x00' or '\x01'. The MSBit is first.
+    
+        Examples:
+    
+            >>> int_to_bin(19, 5)
+            b'\x01\x00\x00\x01\x01'
+            >>> int_to_bin(19, 8)
+            b'\x00\x00\x00\x01\x00\x00\x01\x01'
+        """
+        if number < 0:
+            number += 1 << width
+        i = width - 1
+        bits = bytearray(width)
+        while number and i >= 0:
+            bits[i] = number & 1
+            number >>= 1
+            i -= 1
+        return bytes(bits)
+else:
+    def int_to_bin(number, width = 32):
+        r"""
+        Convert an integer into its binary representation in a bytes object.
+        Width is the amount of bits to generate. If width is larger than the actual
+        amount of bits required to represent number in binary, sign-extension is
+        used. If it's smaller, the representation is trimmed to width bits.
+        Each "bit" is either '\x00' or '\x01'. The MSBit is first.
+    
+        Examples:
+    
+            >>> int_to_bin(19, 5)
+            '\x01\x00\x00\x01\x01'
+            >>> int_to_bin(19, 8)
+            '\x00\x00\x00\x01\x00\x00\x01\x01'
+        """
+        if number < 0:
+            number += 1 << width
+        i = width - 1
+        bits = ["\x00"] * width
+        while number and i >= 0:
+            bits[i] = _bits[number & 1]
+            number >>= 1
+            i -= 1
+        return "".join(bits)
 
-    Examples:
 
-        >>> int_to_bin(19, 5)
-        b'\x01\x00\x00\x01\x01'
-        >>> int_to_bin(19, 8)
-        b'\x00\x00\x00\x01\x00\x00\x01\x01'
-    """
-=======
 # heavily optimized for performance
-def int_to_bin(number, width = 32):
->>>>>>> 04d3ddc8
-    if number < 0:
-        number += 1 << width
-    i = width - 1
-    bits = bytearray(width)
-    while number and i >= 0:
-        bits[i] = number & 1
-        number >>= 1
-        i -= 1
-    return bytes(bits)
-
-<<<<<<< HEAD
-
-_bit_values = {
-    0: 0, 
-    1: 1, 
-    48: 0, # '0'
-    49: 1, # '1'
-
-    # The following are for Python 2, in which iteration over a bytes object
-    # yields single-character bytes and not integers.
-    '\x00': 0,
-    '\x01': 1,
-    '0': 0,
-    '1': 1,
-    }
-
-def bin_to_int(bits, signed=False):
+def bin_to_int(bits, signed = False):
     r"""
     Logical opposite of int_to_bin. Both '0' and '\x00' are considered zero,
     and both '1' and '\x01' are considered one. Set sign to True to interpret
     the number as a 2-s complement signed integer.
     """
-    number = 0
-    bias = 0
-    ptr = 0
-    if signed and _bit_values[bits[0]] == 1:
-=======
-# heavily optimized for performance
-def bin_to_int(bits, signed = False):
     bits = "".join("01"[ord(b) & 1] for b in bits)
     if signed and bits[0] == "1":
->>>>>>> 04d3ddc8
         bits = bits[1:]
         bias = 1 << len(bits)
     else:
         bias = 0
     return int(bits, 2) - bias
-
 
 def swap_bytes(bits, bytesize=8):
     r"""
@@ -89,14 +89,12 @@
     return b"".join(output)
 
 
-_char_to_bin = []
+_char_to_bin = [0] * 256
 _bin_to_char = {}
 for i in range(256):
     ch = int2byte(i)
     bin = int_to_bin(i, 8)
-<<<<<<< HEAD
     # Populate with for both keys i and ch, to support Python 2 & 3
-    _char_to_bin[ch] = bin
     _char_to_bin[i] = bin
     _bin_to_char[bin] = ch
 
@@ -109,20 +107,9 @@
         >>> encode_bin('ab')
         b"\x00\x01\x01\x00\x00\x00\x00\x01\x00\x01\x01\x00\x00\x00\x01\x00"
     """
-    return b"".join(_char_to_bin[ch] for ch in data)
-
-=======
-    _char_to_bin[i] = bin
-    _bin_to_char[bin] = ch
-
-def encode_bin(data):
-    return "".join(_char_to_bin[ord(ch)] for ch in data)
->>>>>>> 04d3ddc8
+    return six.b("").join(_char_to_bin[ord(ch)] for ch in data)
 
 def decode_bin(data):
-    """ 
-    Locical opposite of decode_bin.
-    """
     if len(data) & 7:
         raise ValueError("Data length must be a multiple of 8")
     i = 0
@@ -133,9 +120,4 @@
         chars[j] = _bin_to_char[data[i:i+8]]
         i += 8
         j += 1
-<<<<<<< HEAD
-    return b"".join(chars)
-=======
-    return "".join(chars)
-
->>>>>>> 04d3ddc8
+    return six.b("").join(chars)
