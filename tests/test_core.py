--- conflicted
+++ resolved
@@ -308,23 +308,23 @@
         # When setting optional to False in vstring method, all three tests above work fine.
 
 
-<<<<<<< HEAD
 class TestTunnelZlib(unittest.TestCase):
 
     def test_from_issue_38(self):
-        s = TunnelAdapter(
-            PascalString("data", encoding="zlib"),
-            GreedyRange(UBInt16("elements")),
-        )
-        obj = [1 for i in range(100)]
-        output = b"\rx\x9cc`d\x18\x16\x10\x00'\xd8\x00e"
-        self.assertEqual(s.parse(output), obj)
-        self.assertEqual(s.build(obj), output)
-=======
+        if not PY3 and not PYPY:
+            s = TunnelAdapter(
+                PascalString("data", encoding="zlib"),
+                GreedyRange(UBInt16("elements")),
+            )
+            obj = [1 for i in range(100)]
+            output = b"\rx\x9cc`d\x18\x16\x10\x00'\xd8\x00e"
+            self.assertEqual(s.parse(output), obj)
+            self.assertEqual(s.build(obj), output)
+
+
 class TestEmbeddedBitStruct(unittest.TestCase):
 
     def test_from_issue_39(self):
-
         s = Struct('test',
             Byte('len'), 
             EmbeddedBitStruct(BitField('data', lambda ctx: ctx.len)),
@@ -336,7 +336,6 @@
 class TestLazyStruct(unittest.TestCase):
 
     def test(self):
-
         s = LazyStruct("lazystruct",
             Byte("a"),
             CString("b"),
@@ -356,4 +355,3 @@
             s = Numpy("numpy")
             a = numpy.array([1,2,3], dtype=numpy.int64)
             self.assertTrue(numpy.array_equal(s.parse(s.build(a)), a))
->>>>>>> 015af4f9
